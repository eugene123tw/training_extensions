[tox]
isolated_build = true
skip_missing_interpreters = true

[pytest]
addopts = --csv=.tox/tests-{env:TOXENV_TASK}-{env:TOXENV_PYVER}.csv

[testenv]
setenv =
    TOX_WORK_DIR={toxworkdir}
passenv =
    ftp_proxy
    HTTP_PROXY
    HTTPS_PROXY
    CUDA_VISIBLE_DEVICES
    CI_DATA_ROOT
test_dir =
    all: cli
    ano: cli/anomaly
    cls: cli/classification
    det: cli/detection
    iseg,iseg_t: cli/instance_segmentation
    seg: cli/semantic_segmentation
    act: cli/action
    visprompt: cli/visual_prompting
deps =
    py38-pt1:  torch @ https://download.pytorch.org/whl/cu117/torch-1.13.1%2Bcu117-cp38-cp38-linux_x86_64.whl
    py38-pt1:  torchvision @ https://download.pytorch.org/whl/cu117/torchvision-0.14.1%2Bcu117-cp38-cp38-linux_x86_64.whl
    {all,act,cls,det,seg,iseg,iseg_t}-py38-pt1: mmcv-full @ https://download.openmmlab.com/mmcv/dist/cu117/torch1.13.0/mmcv_full-1.7.0-cp38-cp38-manylinux1_x86_64.whl
    py39-pt1:  torch @ https://download.pytorch.org/whl/cu117/torch-1.13.1%2Bcu117-cp39-cp39-linux_x86_64.whl
    py39-pt1:  torchvision @ https://download.pytorch.org/whl/cu117/torchvision-0.14.1%2Bcu117-cp39-cp39-linux_x86_64.whl
    {all,act,cls,det,seg,iseg,iseg_t}-py39-pt1:  mmcv-full @ https://download.openmmlab.com/mmcv/dist/cu117/torch1.13.0/mmcv_full-1.7.0-cp39-cp39-manylinux1_x86_64.whl
    py310-pt1: torch @ https://download.pytorch.org/whl/cu117/torch-1.13.1%2Bcu117-cp310-cp310-linux_x86_64.whl
    py310-pt1: torchvision @ https://download.pytorch.org/whl/cu117/torchvision-0.14.1%2Bcu117-cp310-cp310-linux_x86_64.whl
    {all,act,cls,det,seg,iseg,iseg_t}-py310-pt1: mmcv-full @ https://download.openmmlab.com/mmcv/dist/cu117/torch1.13.0/mmcv_full-1.7.0-cp310-cp310-manylinux1_x86_64.whl

    py38-pt2:  torch @ https://download.pytorch.org/whl/cu117/torch-2.0.1%2Bcu117-cp38-cp38-linux_x86_64.whl
    py38-pt2:  torchvision @ https://download.pytorch.org/whl/cu117/torchvision-0.15.2%2Bcu117-cp38-cp38-linux_x86_64.whl
    py39-pt2:  torch @ https://download.pytorch.org/whl/cu117/torch-2.0.1%2Bcu117-cp39-cp39-linux_x86_64.whl
    py39-pt2:  torchvision @ https://download.pytorch.org/whl/cu117/torchvision-0.15.2%2Bcu117-cp39-cp39-linux_x86_64.whl
    py310-pt2: torch @ https://download.pytorch.org/whl/cu117/torch-2.0.1%2Bcu117-cp310-cp310-linux_x86_64.whl
    py310-pt2: torchvision @ https://download.pytorch.org/whl/cu117/torchvision-0.15.2%2Bcu117-cp310-cp310-linux_x86_64.whl
extras =
    all: full
    ano: anomaly
    act: action
    det,iseg,iseg_t: detection
    cls: classification
    seg: segmentation
<<<<<<< HEAD
    iseg: detection
=======
>>>>>>> 6d3dd348
    visprompt: visual_prompting

[testenv:pre-commit-all-{py38,py39,py310}-{pt1,pt2}]
deps =
    {[testenv]deps}
    -r{toxinidir}/requirements/dev.txt
skip_install = true
commands =
    pre-commit run --all-files


<<<<<<< HEAD
[testenv:tests-{all,ano,cls,det,iseg,seg,act,visprompt}-{py38,py39,py310}]
=======
[testenv:tests-{all,ano,cls,det,iseg,iseg_t,seg,act,visprompt}-{py38,py39,py310}-{pt1,pt2}]
>>>>>>> 6d3dd348
deps =
    {[testenv]deps}
    -r{toxinidir}/requirements/dev.txt
commands =
    python -m pytest -ra --showlocals --csv={toxworkdir}/{envname}.csv {posargs:tests/integration/{[testenv]test_dir}}


[testenv:unittest-all-{py38,py39,py310}-{pt1,pt2}]
deps =
    {[testenv]deps}
    -r{toxinidir}/requirements/dev.txt
use_develop = true
extras = full
commands =
    coverage erase
    coverage run -m pytest -ra --showlocals --csv={toxworkdir}/{envname}.csv {posargs:tests/unit}
    coverage report -m --fail-under=0
    coverage xml -o {toxworkdir}/coverage.xml


[testenv:fuzzing]
deps =
    {[testenv:tests-all-py310-pt1]deps}
    atheris
commands =
    coverage erase
    - coverage run tests/fuzzing/cli_fuzzing.py {posargs:-dict=tests/fuzzing/assets/cli/operations.dict -artifact_prefix={toxworkdir}/ -print_final_stats=1 -atheris_runs=500000}
    coverage report --precision=2
    ; coverage html -d {toxworkdir}/htmlcov


[testenv:build-doc]
deps =
    {[testenv:tests-all-py310-pt1]deps}
    -r{toxinidir}/requirements/docs.txt
change_dir = {toxinidir}/docs
allowlist_externals =
    make
commands =
    make html


[testenv:package-py{38,39,310}-{pt1,pt2}]
deps =
    {[testenv]deps}
    build==0.10.0
    -r{toxinidir}/requirements/dev.txt
skip_install = true
allowlist_externals =
    rm
    find
commands =
    rm -rf ./dist
    python -m build --sdist
    find ./dist -type f -name *.tar.gz -exec pip install {}[full] \;
    pytest {posargs:tests/unit tests/integration/cli}


[testenv:trivy-scan]
deps =
    {[testenv:tests-all-py310-pt1]deps}
passenv =
    {[testenv]passenv}
    TRIVY_DOWNLOAD_URL
allowlist_externals =
    bash
    curl
    tar
    rm
    *trivy*
extras = full
commands =
    bash -c "pip freeze > requirements.txt"
    curl -L0 {env:TRIVY_DOWNLOAD_URL} -o {toxworkdir}/trivy.tar.gz
    tar -xzf {toxworkdir}/trivy.tar.gz -C {toxworkdir}
    {toxworkdir}/trivy fs -d -c .ci/trivy.yaml -o {toxworkdir}/trivy-results-otx.txt ./requirements.txt
    {toxworkdir}/trivy fs -d -c .ci/trivy.yaml --list-all-pkgs --format template --template "@.ci/csv.tmpl" -o {toxworkdir}/trivy-results-otx.csv ./requirements.txt
    {toxworkdir}/trivy fs -d -c .ci/trivy.yaml --format spdx-json -o {toxworkdir}/trivy-spdx-otx.json ./requirements.txt
    rm {toxworkdir}/trivy.tar.gz
    rm {toxworkdir}/trivy
    rm requirements.txt


[testenv:bandit-scan]
skip_install = true
deps =
    bandit
allowlist_externals =
    bandit
commands =
    - bandit -r -c .ci/ipas_default.config {toxinidir}/ -f txt -o {toxworkdir}/bandit-report.txt<|MERGE_RESOLUTION|>--- conflicted
+++ resolved
@@ -47,10 +47,6 @@
     det,iseg,iseg_t: detection
     cls: classification
     seg: segmentation
-<<<<<<< HEAD
-    iseg: detection
-=======
->>>>>>> 6d3dd348
     visprompt: visual_prompting
 
 [testenv:pre-commit-all-{py38,py39,py310}-{pt1,pt2}]
@@ -62,11 +58,7 @@
     pre-commit run --all-files
 
 
-<<<<<<< HEAD
-[testenv:tests-{all,ano,cls,det,iseg,seg,act,visprompt}-{py38,py39,py310}]
-=======
 [testenv:tests-{all,ano,cls,det,iseg,iseg_t,seg,act,visprompt}-{py38,py39,py310}-{pt1,pt2}]
->>>>>>> 6d3dd348
 deps =
     {[testenv]deps}
     -r{toxinidir}/requirements/dev.txt
