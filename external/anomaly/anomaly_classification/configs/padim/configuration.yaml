--- conflicted
+++ resolved
@@ -83,7 +83,6 @@
     visible_in_ui: true
     warning: null
   type: PARAMETER_GROUP
-<<<<<<< HEAD
   visible_in_ui: true
 nncf_optimization:
   description: Optimization by NNCF
@@ -134,9 +133,6 @@
     visible_in_ui: false
     warning: null
   type: PARAMETER_GROUP
-  visible_in_ui: true
-=======
   visible_in_ui: false
->>>>>>> 9dff84f5
 type: CONFIGURABLE_PARAMETERS
 visible_in_ui: true