--- conflicted
+++ resolved
@@ -23,13 +23,6 @@
 
 ## Setup Demo Package
 
-<<<<<<< HEAD
-1. Install Python (version 3.8 or higher).
-
-2. Install needed requirements in the clean environment (please make sure that the environment contains [setuptools](https://pypi.org/project/setuptools/), [wheel](https://pypi.org/project/wheel/)):
-```
-python -m pip install -r requirements.txt
-=======
 1. Install [prerequisites](#prerequisites). You may also need to [install pip](https://pip.pypa.io/en/stable/installation/). For example, on Ubuntu execute the following command to get pip installed:
    ```
    sudo apt install python3-pip
@@ -71,7 +64,6 @@
 When the package is installed, you can import it as follows:
 ```
 python -c "from demo_package import create_model"
->>>>>>> 0274bd20
 ```
 
 ## Usecases
