--- conflicted
+++ resolved
@@ -1,14 +1,9 @@
+#
 # Copyright (C) 2021-2022 Intel Corporation
 # SPDX-License-Identifier: Apache-2.0
 #
-<<<<<<< HEAD
 
 from datetime import datetime
-=======
-# Copyright (C) 2021-2022 Intel Corporation
-# SPDX-License-Identifier: Apache-2.0
-#
->>>>>>> a2b035f5
 
 import pytest
 
