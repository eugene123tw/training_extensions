"""
 Copyright (c) 2020 Intel Corporation

 Licensed under the Apache License, Version 2.0 (the "License");
 you may not use this file except in compliance with the License.
 You may obtain a copy of the License at

      http://www.apache.org/licenses/LICENSE-2.0

 Unless required by applicable law or agreed to in writing, software
 distributed under the License is distributed on an "AS IS" BASIS,
 WITHOUT WARRANTIES OR CONDITIONS OF ANY KIND, either express or implied.
 See the License for the specific language governing permissions and
 limitations under the License.
"""

import os
<<<<<<< HEAD
import yaml
=======
>>>>>>> 16988ec6

from ote import MMDETECTION_TOOLS
from ote.utils.misc import run_through_shell
from mmcv.utils import Config

<<<<<<< HEAD
from .base import BaseExporter
from ..arg_converters import MMDetectionArgsConverter
=======
from .base import BaseExporter, run_through_shell
>>>>>>> 16988ec6
from ..registry import EXPORTERS

try:
    # note that we can make this import if
    # the script is run in the virtual environment
    # where mmdetection is installed,
    # but this is required to run export.py tool below
    from mmdet.integration.nncf import is_checkpoint_nncf
except ImportError:
    is_checkpoint_nncf = None


@EXPORTERS.register_module()
class MMDetectionExporter(BaseExporter):

    def _export_to_openvino(self, args, tools_dir):
        run_through_shell(f'python {os.path.join(tools_dir, "export.py")} '
                          f'{args["config"]} '
                          f'{args["load_weights"]} '
                          f'{args["save_model_to"]} '
                          f'openvino '
                          f'--input_format {args["openvino_input_format"]}')

        # FIXME(ikrylov): remove alt_ssd_export block as soon as it becomes useless.
        # (LeonidBeynenson): Please, note that alt_ssd_export appoach may be applied only
        #                    to SSD models only that were not compressed by NNCF.
        config = Config.fromfile(args["config"])
        should_run_alt_ssd_export = (hasattr(config.model, 'bbox_head')
                                     and config.model.bbox_head.type == 'SSDHead'
                                     and not config.get('nncf_config'))

        if is_checkpoint_nncf and is_checkpoint_nncf(args['load_weights']):
            # If the config does not contain NNCF part,
            # but the checkpoint was trained with NNCF compression,
            # the NNCF config will be read from checkpoint.
            # Since alt_ssd_export is incompatible with NNCF compression,
            # alt_ssd_export should not be run in this case.
            should_run_alt_ssd_export = False

        if should_run_alt_ssd_export:
            run_through_shell(f'python {os.path.join(tools_dir, "export.py")} '
                              f'{args["config"]} '
                              f'{args["load_weights"]} '
                              f'{os.path.join(args["save_model_to"], "alt_ssd_export")} '
                              f'openvino '
                              f'--input_format {args["openvino_input_format"]} '
                              f'--alt_ssd_export ')

    def _get_tools_dir(self):
        return MMDETECTION_TOOLS<|MERGE_RESOLUTION|>--- conflicted
+++ resolved
@@ -15,21 +15,12 @@
 """
 
 import os
-<<<<<<< HEAD
-import yaml
-=======
->>>>>>> 16988ec6
 
 from ote import MMDETECTION_TOOLS
 from ote.utils.misc import run_through_shell
 from mmcv.utils import Config
 
-<<<<<<< HEAD
 from .base import BaseExporter
-from ..arg_converters import MMDetectionArgsConverter
-=======
-from .base import BaseExporter, run_through_shell
->>>>>>> 16988ec6
 from ..registry import EXPORTERS
 
 try:
