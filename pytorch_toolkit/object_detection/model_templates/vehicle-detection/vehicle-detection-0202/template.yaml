name: vehicle-detection-0202
domain: Object Detection
problem: Vehicle Detection
framework: OTEDetection v2.1.1
summary: Vehicle Detection based on MobileNetV2 (SSD).
annotation_format: COCO
dependencies:
- sha256: c38b047192da36facef717dc8cffd4ff832daf690e9f7ccb7b93410c3a5766b0
  size: 14905219
  source: https://download.01.org/opencv/openvino_training_extensions/models/object_detection/v2/vehicle-detection-0202-1.pth
  destination: snapshot.pth
- source: ../tools/train.py
  destination: train.py
- source: ../tools/eval.py
  destination: eval.py
- source: ../../../tools/export.py
  destination: export.py
- source: ../../../tools/quantize.py
  destination: quantize.py
- source: ../../../../../pytorch_toolkit/ote
  destination: packages/ote
<<<<<<< HEAD
- source: ../../../object_detection/oteod
  destination: packages/oteod
=======
>>>>>>> 98b34238
- source: ../../requirements.txt
  destination: requirements.txt
max_nodes: 1
training_target:
- CPU
- GPU
inference_target:
- CPU
- iGPU
- VPU
hyper_parameters:
  basic:
    batch_size: 30
    base_learning_rate: 0.05
    epochs: 20
output_format:
  onnx:
    default: true
  openvino:
    default: true
    input_format: BGR
quantization: TBD
metrics:
- display_name: Size
  key: size
  unit: Mp
  value: 1.83
- display_name: Complexity
  key: complexity
  unit: GFLOPs
  value: 3.28
- display_name: AP @ [IoU=0.50:0.95]
  key: ap
  unit: '%'
  value: 36.9
gpu_num: 4
tensorboard: true
config: model.py<|MERGE_RESOLUTION|>--- conflicted
+++ resolved
@@ -19,11 +19,6 @@
   destination: quantize.py
 - source: ../../../../../pytorch_toolkit/ote
   destination: packages/ote
-<<<<<<< HEAD
-- source: ../../../object_detection/oteod
-  destination: packages/oteod
-=======
->>>>>>> 98b34238
 - source: ../../requirements.txt
   destination: requirements.txt
 max_nodes: 1
