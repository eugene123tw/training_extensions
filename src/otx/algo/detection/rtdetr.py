# Copyright (C) 2024 Intel Corporation
# SPDX-License-Identifier: Apache-2.0
#
"""RTDetr model implementations."""

from __future__ import annotations

import copy
import re
from typing import Any

import torch
from torch import Tensor, nn
from torchvision.ops import box_convert
from torchvision.tv_tensors import BoundingBoxFormat

from otx.algo.detection.backbones import PResNet
from otx.algo.detection.base_models.detection_transformer import DETR
from otx.algo.detection.heads import RTDETRTransformer
from otx.algo.detection.necks import HybridEncoder
from otx.core.data.entity.base import OTXBatchLossEntity
from otx.core.data.entity.detection import DetBatchDataEntity, DetBatchPredEntity
from otx.core.exporter.base import OTXModelExporter
from otx.core.exporter.native import OTXNativeModelExporter
from otx.core.model.detection import ExplainableOTXDetModel


class RTDETR(ExplainableOTXDetModel):
    """RTDETR model."""

<<<<<<< HEAD
        output = self._forward_features(images, targets)
        if self.training:
            return self.criterion(output, targets)
        return self.postprocess(output, original_size)

    def postprocess(self, outputs, original_size=None, deploy_mode=False):
        logits, boxes = outputs["pred_logits"], outputs["pred_boxes"]

        # convert bbox to xyxy and rescale back to original size (resize in OTX)
        bbox_pred = torchvision.ops.box_convert(boxes, in_fmt="cxcywh", out_fmt="xyxy")
        if not deploy_mode and original_size is not None:
            original_size = torch.tensor(original_size).to(bbox_pred.device)
            bbox_pred *= original_size.repeat(1, 2).unsqueeze(1)

        # perform scores computation and gather topk results
        scores = F.sigmoid(logits)
        scores, index = torch.topk(scores.flatten(1), self.num_top_queries, axis=-1)
        labels = index % self.num_classes
        index = index // self.num_classes
        boxes = bbox_pred.gather(dim=1, index=index.unsqueeze(-1).repeat(1, 1, bbox_pred.shape[-1]))

        if deploy_mode:
            return {"bboxes": boxes, "labels": labels, "scores": scores}

        scores_list, boxes_list, labels_list = [], [], []

        for sc, bb, ll in zip(scores, boxes, labels):
            scores_list.append(sc)
            boxes_list.append(
                torchvision.tv_tensors.BoundingBoxes(bb, format="xyxy", canvas_size=original_size.tolist()),
            )
            labels_list.append(ll.long())

        return scores_list, boxes_list, labels_list

    def export(
        self,
        batch_inputs: Tensor,
        batch_img_metas: list[dict],
        explain_mode: bool = False,
    ) -> dict[str, Any]:
        return self.postprocess(self._forward_features(batch_inputs), deploy_mode=True)


class OTX_RTDETR(ExplainableOTXDetModel):
=======
>>>>>>> 3fbbeb77
    image_size = (1, 3, 640, 640)
    mean: tuple[float, float, float] = (0.0, 0.0, 0.0)
    std: tuple[float, float, float] = (255.0, 255.0, 255.0)
    load_from: str | None = None

    def _customize_inputs(
        self,
        entity: DetBatchDataEntity,
        pad_size_divisor: int = 32,
        pad_value: int = 0,
    ) -> dict[str, Any]:
        targets: list[dict[str, Any]] = []
        # prepare bboxes for the model
        for bb, ll in zip(entity.bboxes, entity.labels):
            # convert to cxcywh if needed
            converted_bboxes = (
                box_convert(bb, in_fmt="xyxy", out_fmt="cxcywh") if bb.format == BoundingBoxFormat.XYXY else bb
            )
            # normalize the bboxes
            scaled_bboxes = converted_bboxes / torch.tensor(bb.canvas_size[::-1]).tile(2)[None].to(
                converted_bboxes.device,
            )
            targets.append({"boxes": scaled_bboxes, "labels": ll})

        return {
            "images": entity.images,
            "targets": targets,
        }

    def _customize_outputs(
        self,
<<<<<<< HEAD
        outputs: list[InstanceData] | dict,
=======
        outputs: list[torch.Tensor] | dict,
>>>>>>> 3fbbeb77
        inputs: DetBatchDataEntity,
    ) -> DetBatchPredEntity | OTXBatchLossEntity:
        if self.training:
            if not isinstance(outputs, dict):
                raise TypeError(outputs)

            losses = OTXBatchLossEntity()
            for k, v in outputs.items():
                if isinstance(v, list):
                    losses[k] = sum(v)
                elif isinstance(v, Tensor):
                    losses[k] = v
                else:
                    msg = "Loss output should be list or torch.tensor but got {type(v)}"
                    raise TypeError(msg)
            return losses

        scores, bboxes, labels = self.model.postprocess(outputs, [img_info.img_shape for img_info in inputs.imgs_info])

        return DetBatchPredEntity(
            batch_size=len(outputs),
            images=inputs.images,
            imgs_info=inputs.imgs_info,
            scores=scores,
            bboxes=bboxes,
            labels=labels,
        )

    def configure_optimizers(self) -> tuple[list[torch.optim.Optimizer], list[dict[str, Any]]]:
        """Configure an optimizer and learning-rate schedulers.

        Configure an optimizer and learning-rate schedulers
        from the given optimizer and scheduler or scheduler list callable in the constructor.
        Generally, there is two lr schedulers. One is for a linear warmup scheduler and
        the other is the main scheduler working after the warmup period.

        Returns:
            Two list. The former is a list that contains an optimizer
            The latter is a list of lr scheduler configs which has a dictionary format.
        """
        param_groups = self._get_optim_params(self.model.optimizer_configuration, self.model)
        optimizer = self.optimizer_callable(param_groups)
        schedulers = self.scheduler_callable(optimizer)

        def ensure_list(item: Any) -> list:  # noqa: ANN401
            return item if isinstance(item, list) else [item]

        lr_scheduler_configs = []
        for scheduler in ensure_list(schedulers):
            lr_scheduler_config = {"scheduler": scheduler}
            if hasattr(scheduler, "interval"):
                lr_scheduler_config["interval"] = scheduler.interval
            if hasattr(scheduler, "monitor"):
                lr_scheduler_config["monitor"] = scheduler.monitor
            lr_scheduler_configs.append(lr_scheduler_config)

        return [optimizer], lr_scheduler_configs

    @staticmethod
    def _get_optim_params(cfg: list[dict[str, Any]] | None, model: nn.Module) -> list[dict[str, Any]]:
        """Perform no bias decay and learning rate correction for the modules.

        The configuration dict should consist of regular expression pattern for the model parameters with "params" key.
        Other optimizer parameters can be added as well.

        E.g.:
            cfg = [{"params": "^((?!b).)*$", "lr": 0.01, "weight_decay": 0.0}, ..]
            The above configuration is for the parameters that do not contain "b".

            ^(?=.*a)(?=.*b).*$         means including a and b
            ^((?!b.)*a((?!b).)*$       means including a but not b
            ^((?!b|c).)*a((?!b|c).)*$  means including a but not (b | c)
        """
        if cfg is None:
            return model.parameters()

        cfg = copy.deepcopy(cfg)

        param_groups = []
        visited = []
        for pg in cfg:
            if "params" not in pg:
                msg = f"The 'params' key should be included in the configuration, but got {pg.keys()}"
                raise ValueError(msg)
            pattern = pg["params"]
            params = {k: v for k, v in model.named_parameters() if v.requires_grad and len(re.findall(pattern, k)) > 0}
            pg["params"] = params.values()
            param_groups.append(pg)
            visited.extend(list(params.keys()))

        names = [k for k, v in model.named_parameters() if v.requires_grad]

        if len(visited) < len(names):
            unseen = set(names) - set(visited)
            params = {k: v for k, v in model.named_parameters() if v.requires_grad and k in unseen}
            param_groups.append({"params": params.values()})
            visited.extend(list(params.keys()))

        return param_groups

    @property
    def _exporter(self) -> OTXModelExporter:
        """Creates OTXModelExporter object that can export the model."""
        if self.image_size is None:
            raise ValueError(self.image_size)

        return OTXNativeModelExporter(
            task_level_export_parameters=self._export_parameters,
            input_size=self.image_size,
            mean=self.mean,
            std=self.std,
            resize_mode="standard",
            swap_rgb=False,
            via_onnx=False,
            onnx_export_configuration={
                "input_names": ["images"],
                "output_names": ["bboxes", "labels", "scores"],
                "dynamic_axes": {
                    "images": {0: "batch"},
                    "boxes": {0: "batch", 1: "num_dets"},
                    "labels": {0: "batch", 1: "num_dets"},
                    "scores": {0: "batch", 1: "num_dets"},
                },
                "autograd_inlining": False,
                "opset_version": 16,
            },
            output_names=["bboxes", "labels", "scores"],
        )

    @property
    def _optimization_config(self) -> dict[str, Any]:
        """PTQ config for RT-DETR."""
        return {"model_type": "transformer"}


class RTDETR18(RTDETR):
    """RT-DETR with ResNet-18 backbone."""

    load_from = (
        "https://github.com/lyuwenyu/storage/releases/download/v0.1/rtdetr_r18vd_5x_coco_objects365_from_paddle.pth"
    )

    def _build_model(self, num_classes: int) -> nn.Module:
        backbone = PResNet(
            depth=18,
            pretrained=True,
<<<<<<< HEAD
            freeze_at=-1,
            return_idx=[1, 2, 3],
            num_stages=4,
            freeze_norm=False,
=======
            return_idx=[1, 2, 3],
>>>>>>> 3fbbeb77
        )
        encoder = HybridEncoder(
            in_channels=[128, 256, 512],
            expansion=0.5,
            eval_spatial_size=self.image_size[2:],
        )
        decoder = RTDETRTransformer(
            num_classes=num_classes,
            num_decoder_layers=3,
            feat_channels=[256, 256, 256],
            eval_spatial_size=self.image_size[2:],
        )

        optimizer_configuration = [
            # no weight decay for norm layers in backbone
            {"params": "^(?=.*backbone)(?=.*norm).*$", "weight_decay": 0.0, "lr": 0.00001},
            # lr for the backbone, but not norm layers is 0.00001
            {"params": "^(?=.*backbone)(?!.*norm).*$", "lr": 0.00001},
            # no weight decay for norm layers and biases in encoder and decoder layers
            {"params": "^(?=.*(?:encoder|decoder))(?=.*(?:norm|bias)).*$", "weight_decay": 0.0},
        ]

        return DETR(
            backbone=backbone,
            encoder=encoder,
            decoder=decoder,
            num_classes=num_classes,
            optimizer_configuration=optimizer_configuration,
        )


class RTDETR50(RTDETR):
    """RT-DETR with ResNet-50 backbone."""

    load_from = (
        "https://github.com/lyuwenyu/storage/releases/download/v0.1/rtdetr_r50vd_2x_coco_objects365_from_paddle.pth"
    )

    def _build_model(self, num_classes: int) -> nn.Module:
        backbone = PResNet(
            depth=50,
            return_idx=[1, 2, 3],
            pretrained=True,
            freeze_at=0,
            norm_cfg={"type": "FBN", "name": "norm"},
        )
        encoder = HybridEncoder(
            eval_spatial_size=self.image_size[2:],
        )
        decoder = RTDETRTransformer(
            num_classes=num_classes,
            feat_channels=[256, 256, 256],
            eval_spatial_size=self.image_size[2:],
            num_decoder_layers=6,
        )

        optimizer_configuration = [
            # lr for all layers in backbone is 0.00001
            {"params": "backbone", "lr": 0.00001},
            # no weight decay for norm layers and biases in decoder
            {"params": "^(?=.*decoder(?=.*bias|.*norm.*weight)).*$", "weight_decay": 0.0},
            # no weight decay for norm layers and biases in encoder
            {"params": "^(?=.*encoder(?=.*bias|.*norm.*weight)).*$", "weight_decay": 0.0},
        ]

        return DETR(
            backbone=backbone,
            encoder=encoder,
            decoder=decoder,
            num_classes=num_classes,
            optimizer_configuration=optimizer_configuration,
        )


class RTDETR101(RTDETR):
    """RT-DETR with ResNet-101 backbone."""

    load_from = (
        "https://github.com/lyuwenyu/storage/releases/download/v0.1/rtdetr_r101vd_2x_coco_objects365_from_paddle.pth"
    )

    def _build_model(self, num_classes: int) -> nn.Module:
        backbone = PResNet(
            depth=101,
            return_idx=[1, 2, 3],
<<<<<<< HEAD
            num_stages=4,
            freeze_norm=True,
=======
            norm_cfg={"type": "FBN", "name": "norm"},
>>>>>>> 3fbbeb77
            pretrained=True,
            freeze_at=0,
        )

        encoder = HybridEncoder(
            hidden_dim=384,
            dim_feedforward=2048,
            in_channels=[512, 1024, 2048],
            eval_spatial_size=self.image_size[2:],
        )

        decoder = RTDETRTransformer(
            num_classes=num_classes,
            feat_channels=[384, 384, 384],
            eval_spatial_size=self.image_size[2:],
        )

        # no bias decay and learning rate correction for the backbone.
        # Without this correction gradients explosion will take place.
        optimizer_configuration = [
            # lr for all layers in backbone is 0.000001
            {"params": "backbone", "lr": 0.000001},
            # no weight decay for norm layers and biases in encoder
            {"params": "^(?=.*encoder(?=.*bias|.*norm.*weight)).*$", "weight_decay": 0.0},
            # no weight decay for norm layers and biases in decoder
            {"params": "^(?=.*decoder(?=.*bias|.*norm.*weight)).*$", "weight_decay": 0.0},
        ]

        return DETR(
            backbone=backbone,
            encoder=encoder,
            decoder=decoder,
            num_classes=num_classes,
            optimizer_configuration=optimizer_configuration,
        )<|MERGE_RESOLUTION|>--- conflicted
+++ resolved
@@ -28,54 +28,6 @@
 class RTDETR(ExplainableOTXDetModel):
     """RTDETR model."""
 
-<<<<<<< HEAD
-        output = self._forward_features(images, targets)
-        if self.training:
-            return self.criterion(output, targets)
-        return self.postprocess(output, original_size)
-
-    def postprocess(self, outputs, original_size=None, deploy_mode=False):
-        logits, boxes = outputs["pred_logits"], outputs["pred_boxes"]
-
-        # convert bbox to xyxy and rescale back to original size (resize in OTX)
-        bbox_pred = torchvision.ops.box_convert(boxes, in_fmt="cxcywh", out_fmt="xyxy")
-        if not deploy_mode and original_size is not None:
-            original_size = torch.tensor(original_size).to(bbox_pred.device)
-            bbox_pred *= original_size.repeat(1, 2).unsqueeze(1)
-
-        # perform scores computation and gather topk results
-        scores = F.sigmoid(logits)
-        scores, index = torch.topk(scores.flatten(1), self.num_top_queries, axis=-1)
-        labels = index % self.num_classes
-        index = index // self.num_classes
-        boxes = bbox_pred.gather(dim=1, index=index.unsqueeze(-1).repeat(1, 1, bbox_pred.shape[-1]))
-
-        if deploy_mode:
-            return {"bboxes": boxes, "labels": labels, "scores": scores}
-
-        scores_list, boxes_list, labels_list = [], [], []
-
-        for sc, bb, ll in zip(scores, boxes, labels):
-            scores_list.append(sc)
-            boxes_list.append(
-                torchvision.tv_tensors.BoundingBoxes(bb, format="xyxy", canvas_size=original_size.tolist()),
-            )
-            labels_list.append(ll.long())
-
-        return scores_list, boxes_list, labels_list
-
-    def export(
-        self,
-        batch_inputs: Tensor,
-        batch_img_metas: list[dict],
-        explain_mode: bool = False,
-    ) -> dict[str, Any]:
-        return self.postprocess(self._forward_features(batch_inputs), deploy_mode=True)
-
-
-class OTX_RTDETR(ExplainableOTXDetModel):
-=======
->>>>>>> 3fbbeb77
     image_size = (1, 3, 640, 640)
     mean: tuple[float, float, float] = (0.0, 0.0, 0.0)
     std: tuple[float, float, float] = (255.0, 255.0, 255.0)
@@ -107,11 +59,7 @@
 
     def _customize_outputs(
         self,
-<<<<<<< HEAD
-        outputs: list[InstanceData] | dict,
-=======
         outputs: list[torch.Tensor] | dict,
->>>>>>> 3fbbeb77
         inputs: DetBatchDataEntity,
     ) -> DetBatchPredEntity | OTXBatchLossEntity:
         if self.training:
@@ -258,14 +206,7 @@
         backbone = PResNet(
             depth=18,
             pretrained=True,
-<<<<<<< HEAD
-            freeze_at=-1,
             return_idx=[1, 2, 3],
-            num_stages=4,
-            freeze_norm=False,
-=======
-            return_idx=[1, 2, 3],
->>>>>>> 3fbbeb77
         )
         encoder = HybridEncoder(
             in_channels=[128, 256, 512],
@@ -351,12 +292,7 @@
         backbone = PResNet(
             depth=101,
             return_idx=[1, 2, 3],
-<<<<<<< HEAD
-            num_stages=4,
-            freeze_norm=True,
-=======
             norm_cfg={"type": "FBN", "name": "norm"},
->>>>>>> 3fbbeb77
             pretrained=True,
             freeze_at=0,
         )
