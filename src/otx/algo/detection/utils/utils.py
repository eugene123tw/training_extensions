--- conflicted
+++ resolved
@@ -182,125 +182,4 @@
 def inverse_sigmoid(x: torch.Tensor, eps: float = 1e-5) -> torch.Tensor:
     """Compute the inverse of sigmoid function."""
     x = x.clip(min=0.0, max=1.0)
-<<<<<<< HEAD
-    return torch.log(x.clip(min=eps) / (1 - x).clip(min=eps))
-
-
-def deformable_attention_core_func(value, value_spatial_shapes, sampling_locations, attention_weights):
-    """Args:
-        value (Tensor): [bs, value_length, n_head, c]
-        value_spatial_shapes (Tensor|List): [n_levels, 2]
-        value_level_start_index (Tensor|List): [n_levels]
-        sampling_locations (Tensor): [bs, query_length, n_head, n_levels, n_points, 2]
-        attention_weights (Tensor): [bs, query_length, n_head, n_levels, n_points]
-
-    Returns:
-        output (Tensor): [bs, Length_{query}, C]
-    """
-    bs, _, n_head, c = value.shape
-    _, Len_q, _, n_levels, n_points, _ = sampling_locations.shape
-
-    split_shape = [h * w for h, w in value_spatial_shapes]
-    value_list = value.split(split_shape, dim=1)
-    sampling_grids = 2 * sampling_locations - 1
-    sampling_value_list = []
-    for level, (h, w) in enumerate(value_spatial_shapes):
-        # N_, H_*W_, M_, D_ -> N_, H_*W_, M_*D_ -> N_, M_*D_, H_*W_ -> N_*M_, D_, H_, W_
-        value_l_ = value_list[level].flatten(2).permute(0, 2, 1).reshape(bs * n_head, c, h, w)
-        # N_, Lq_, M_, P_, 2 -> N_, M_, Lq_, P_, 2 -> N_*M_, Lq_, P_, 2
-        sampling_grid_l_ = sampling_grids[:, :, :, level].permute(0, 2, 1, 3, 4).flatten(0, 1)
-        # N_*M_, D_, Lq_, P_
-        sampling_value_l_ = F.grid_sample(
-            value_l_,
-            sampling_grid_l_,
-            mode="bilinear",
-            padding_mode="zeros",
-            align_corners=False,
-        )
-        sampling_value_list.append(sampling_value_l_)
-    # (N_, Lq_, M_, L_, P_) -> (N_, M_, Lq_, L_, P_) -> (N_*M_, 1, Lq_, L_*P_)
-    attention_weights = attention_weights.permute(0, 2, 1, 3, 4).reshape(bs * n_head, 1, Len_q, n_levels * n_points)
-    output = (
-        (torch.stack(sampling_value_list, dim=-2).flatten(-2) * attention_weights)
-        .sum(-1)
-        .reshape(bs, n_head * c, Len_q)
-    )
-
-    return output.permute(0, 2, 1)
-
-
-def bias_init_with_prob(prior_prob=0.01):
-    """Initialize conv/fc bias value according to a given probability value."""
-    bias_init = float(-math.log((1 - prior_prob) / prior_prob))
-    return bias_init
-
-
-def get_activation(act: str, inpace: bool = True):
-    """Get activation"""
-    act = act.lower()
-
-    if act == "silu":
-        m = nn.SiLU()
-
-    elif act == "relu":
-        m = nn.ReLU()
-
-    elif act == "gelu":
-        m = nn.GELU()
-
-    if hasattr(m, "inplace"):
-        m.inplace = inpace
-
-    return m
-
-
-def box_iou(boxes1, boxes2):
-    area1 = box_area(boxes1)
-    area2 = box_area(boxes2)
-
-    lt = torch.max(boxes1[:, None, :2], boxes2[:, :2])  # [N,M,2]
-    rb = torch.min(boxes1[:, None, 2:], boxes2[:, 2:])  # [N,M,2]
-
-    wh = (rb - lt).clamp(min=0)  # [N,M,2]
-    inter = wh[:, :, 0] * wh[:, :, 1]  # [N,M]
-
-    union = area1[:, None] + area2 - inter
-
-    iou = inter / union
-    return iou, union
-
-
-def generalized_box_iou(boxes1, boxes2):
-    """Generalized IoU from https://giou.stanford.edu/
-
-    The boxes should be in [x0, y0, x1, y1] format
-
-    Returns a [N, M] pairwise matrix, where N = len(boxes1)
-    and M = len(boxes2)
-    """
-    # degenerate boxes gives inf / nan results
-    # so do an early check
-    assert (boxes1[:, 2:] >= boxes1[:, :2]).all()
-    assert (boxes2[:, 2:] >= boxes2[:, :2]).all()
-    iou, union = box_iou(boxes1, boxes2)
-
-    lt = torch.min(boxes1[:, None, :2], boxes2[:, :2])
-    rb = torch.max(boxes1[:, None, 2:], boxes2[:, 2:])
-
-    wh = (rb - lt).clamp(min=0)  # [N,M,2]
-    area = wh[:, :, 0] * wh[:, :, 1]
-
-    return iou - (area - union) / area
-
-
-def is_dist_available_and_initialized():
-    return torch.distributed.is_available() and torch.distributed.is_initialized()
-
-
-def get_world_size():
-    if is_dist_available_and_initialized():
-        return torch.distributed.get_world_size()
-    return 1
-=======
-    return torch.log(x.clip(min=eps) / (1 - x).clip(min=eps))
->>>>>>> 3fbbeb77
+    return torch.log(x.clip(min=eps) / (1 - x).clip(min=eps))