# Copyright (C) 2024 Intel Corporation
# SPDX-License-Identifier: Apache-2.0
#
"""Hybrid Encoder module for detection task, modified from https://github.com/lyuwenyu/RT-DETR."""

from __future__ import annotations

import copy

import torch
from torch import nn

from otx.algo.detection.layers import CSPRepLayer
from otx.algo.modules import ConvModule, build_activation_layer
from otx.algo.modules.base_module import BaseModule

__all__ = ["HybridEncoder"]


<<<<<<< HEAD
class ConvNormLayer(nn.Module):
    def __init__(self, ch_in, ch_out, kernel_size, stride, padding=None, bias=False, act=None):
        super().__init__()
        self.conv = nn.Conv2d(
            ch_in,
            ch_out,
            kernel_size,
            stride,
            padding=(kernel_size - 1) // 2 if padding is None else padding,
            bias=bias,
        )
        self.norm = nn.BatchNorm2d(ch_out)
        self.act = nn.Identity() if act is None else get_activation(act)

    def forward(self, x):
        return self.act(self.norm(self.conv(x)))


class RepVggBlock(nn.Module):
    def __init__(self, ch_in, ch_out, act="relu"):
        super().__init__()
        self.ch_in = ch_in
        self.ch_out = ch_out
        self.conv1 = ConvNormLayer(ch_in, ch_out, 3, 1, padding=1, act=None)
        self.conv2 = ConvNormLayer(ch_in, ch_out, 1, 1, padding=0, act=None)
        self.act = nn.Identity() if act is None else get_activation(act)

    def forward(self, x):
        if hasattr(self, "conv"):
            y = self.conv(x)
        else:
            y = self.conv1(x) + self.conv2(x)

        return self.act(y)

    def convert_to_deploy(self):
        if not hasattr(self, "conv"):
            self.conv = nn.Conv2d(self.ch_in, self.ch_out, 3, 1, padding=1)

        kernel, bias = self.get_equivalent_kernel_bias()
        self.conv.weight.data = kernel
        self.conv.bias.data = bias

    def get_equivalent_kernel_bias(self):
        kernel3x3, bias3x3 = self._fuse_bn_tensor(self.conv1)
        kernel1x1, bias1x1 = self._fuse_bn_tensor(self.conv2)

        return kernel3x3 + self._pad_1x1_to_3x3_tensor(kernel1x1), bias3x3 + bias1x1

    def _pad_1x1_to_3x3_tensor(self, kernel1x1):
        if kernel1x1 is None:
            return 0
        else:
            return F.pad(kernel1x1, [1, 1, 1, 1])

    def _fuse_bn_tensor(self, branch: ConvNormLayer):
        if branch is None:
            return 0, 0
        kernel = branch.conv.weight
        running_mean = branch.norm.running_mean
        running_var = branch.norm.running_var
        gamma = branch.norm.weight
        beta = branch.norm.bias
        eps = branch.norm.eps
        std = (running_var + eps).sqrt()
        t = (gamma / std).reshape(-1, 1, 1, 1)
        return kernel * t, beta - running_mean * gamma / std


class CSPRepLayer(nn.Module):
    def __init__(self, in_channels, out_channels, num_blocks=3, expansion=1.0, bias=None, act="silu"):
        super(CSPRepLayer, self).__init__()
        hidden_channels = int(out_channels * expansion)
        self.conv1 = ConvNormLayer(in_channels, hidden_channels, 1, 1, bias=bias, act=act)
        self.conv2 = ConvNormLayer(in_channels, hidden_channels, 1, 1, bias=bias, act=act)
        self.bottlenecks = nn.Sequential(
            *[RepVggBlock(hidden_channels, hidden_channels, act=act) for _ in range(num_blocks)],
        )
        if hidden_channels != out_channels:
            self.conv3 = ConvNormLayer(hidden_channels, out_channels, 1, 1, bias=bias, act=act)
        else:
            self.conv3 = nn.Identity()

    def forward(self, x):
        x_1 = self.conv1(x)
        x_1 = self.bottlenecks(x_1)
        x_2 = self.conv2(x)
        return self.conv3(x_1 + x_2)


=======
>>>>>>> 3fbbeb77
# transformer
class TransformerEncoderLayer(nn.Module):
    def __init__(
        self,
        d_model: int,
        nhead: int,
        dim_feedforward: int = 2048,
        dropout: float = 0.1,
        act_cfg: dict[str, str] | None = None,
        normalize_before: bool = False,
    ) -> None:
        super().__init__()
        self.normalize_before = normalize_before

        self.self_attn = nn.MultiheadAttention(d_model, nhead, dropout, batch_first=True)

        self.linear1 = nn.Linear(d_model, dim_feedforward)
        self.dropout = nn.Dropout(dropout)
        self.linear2 = nn.Linear(dim_feedforward, d_model)

        self.norm1 = nn.LayerNorm(d_model)
        self.norm2 = nn.LayerNorm(d_model)
        self.dropout1 = nn.Dropout(dropout)
        self.dropout2 = nn.Dropout(dropout)
        act_cfg = act_cfg if act_cfg is not None else {"type": "GELU"}
        self.activation = build_activation_layer(act_cfg)

    @staticmethod
    def with_pos_embed(tensor: torch.Tensor, pos_embed: torch.Tensor | None) -> torch.Tensor:
        return tensor if pos_embed is None else tensor + pos_embed

    def forward(
        self,
        src: torch.Tensor,
        src_mask: torch.Tensor | None = None,
        pos_embed: torch.Tensor | None = None,
    ) -> torch.Tensor:
        residual = src
        if self.normalize_before:
            src = self.norm1(src)
        q = k = self.with_pos_embed(src, pos_embed)
        src, _ = self.self_attn(q, k, value=src, attn_mask=src_mask)

        src = residual + self.dropout1(src)
        if not self.normalize_before:
            src = self.norm1(src)

        residual = src
        if self.normalize_before:
            src = self.norm2(src)
        src = self.linear2(self.dropout(self.activation(self.linear1(src))))
        src = residual + self.dropout2(src)
        if not self.normalize_before:
            src = self.norm2(src)
        return src


class TransformerEncoder(nn.Module):
    def __init__(self, encoder_layer: nn.Module, num_layers: int, norm: nn.Module | None = None) -> None:
        super().__init__()
        self.layers = nn.ModuleList([copy.deepcopy(encoder_layer) for _ in range(num_layers)])
        self.num_layers = num_layers
        self.norm = norm

    def forward(
        self,
        src: torch.Tensor,
        src_mask: torch.Tensor | None = None,
        pos_embed: torch.Tensor | None = None,
    ) -> torch.Tensor:
        output = src
        for layer in self.layers:
            output = layer(output, src_mask=src_mask, pos_embed=pos_embed)

        if self.norm is not None:
            output = self.norm(output)

        return output


class HybridEncoder(BaseModule):
    """HybridEncoder for RTDetr.

    Args:
        in_channels (list[int], optional): List of input channels for each feature map.
            Defaults to [512, 1024, 2048].
        feat_strides (list[int], optional): List of stride values for
            each feature map. Defaults to [8, 16, 32].
        hidden_dim (int, optional): Hidden dimension size. Defaults to 256.
        nhead (int, optional): Number of attention heads in the transformer encoder.
                Defaults to 8.
        dim_feedforward (int, optional): Dimension of the feedforward network
            in the transformer encoder. Defaults to 1024.
        dropout (float, optional): Dropout rate. Defaults to 0.0.
        enc_act_cfg (dict[str, str] | None, optional): Activation configuration
            for the encoder. Defaults to None.
        norm_cfg (dict[str, str] | None, optional): Normalization configuration.
            Defaults to None.
        use_encoder_idx (list[int], optional): List of indices of the encoder to use.
            Defaults to [2].
        num_encoder_layers (int, optional): Number of layers in the transformer encoder.
            Defaults to 1.
        pe_temperature (float, optional): Temperature parameter for positional encoding.
            Defaults to 10000.
        expansion (float, optional): Expansion factor for the CSPRepLayer.
            Defaults to 1.0.
        depth_mult (float, optional): Depth multiplier for the CSPRepLayer.
            Defaults to 1.0.
        act_cfg (dict[str, str] | None, optional): Activation configuration
            for the CSPRepLayer. Defaults to None.
        eval_spatial_size (tuple[int, int] | None, optional): Spatial size for
            evaluation. Defaults to None.
    """

    def __init__(
        self,
        in_channels: list[int] = [512, 1024, 2048],  # noqa: B006
        feat_strides: list[int] = [8, 16, 32],  # noqa: B006
        hidden_dim: int = 256,
        nhead: int = 8,
        dim_feedforward: int = 1024,
        dropout: float = 0.0,
        enc_act_cfg: dict[str, str] | None = None,
        norm_cfg: dict[str, str] | None = None,
        use_encoder_idx: list[int] = [2],  # noqa: B006
        num_encoder_layers: int = 1,
        pe_temperature: float = 10000,
        expansion: float = 1.0,
        depth_mult: float = 1.0,
        act_cfg: dict[str, str] | None = None,
        eval_spatial_size: tuple[int, int] | None = None,
    ) -> None:
        """Initialize the HybridEncoder module."""
        super().__init__()
        self.in_channels = in_channels
        self.feat_strides = feat_strides
        self.hidden_dim = hidden_dim
        self.use_encoder_idx = use_encoder_idx
        self.num_encoder_layers = num_encoder_layers
        self.pe_temperature = pe_temperature
        self.eval_spatial_size = eval_spatial_size

        self.out_channels = [hidden_dim for _ in range(len(in_channels))]
        self.out_strides = feat_strides
        enc_act_cfg = enc_act_cfg if enc_act_cfg is not None else {"type": "GELU"}
        act_cfg = act_cfg if act_cfg is not None else {"type": "SiLU"}
        norm_cfg = norm_cfg if norm_cfg is not None else {"type": "BN", "name": "norm"}
        # channel projection
        self.input_proj = nn.ModuleList()
        for in_channel in in_channels:
            self.input_proj.append(
                nn.Sequential(
                    nn.Conv2d(in_channel, hidden_dim, kernel_size=1, bias=False),
                    nn.BatchNorm2d(hidden_dim),
                ),
            )

        # encoder transformer
        encoder_layer = TransformerEncoderLayer(
            hidden_dim,
            nhead=nhead,
            dim_feedforward=dim_feedforward,
            dropout=dropout,
<<<<<<< HEAD
            activation=enc_act,
=======
            act_cfg=enc_act_cfg,
>>>>>>> 3fbbeb77
        )

        self.encoder = nn.ModuleList(
            [TransformerEncoder(copy.deepcopy(encoder_layer), num_encoder_layers) for _ in range(len(use_encoder_idx))],
        )

        # top-down fpn
        self.lateral_convs = nn.ModuleList()
        self.fpn_blocks = nn.ModuleList()
        for _ in range(len(in_channels) - 1, 0, -1):
            self.lateral_convs.append(ConvModule(hidden_dim, hidden_dim, 1, 1, act_cfg=act_cfg, norm_cfg=norm_cfg))
            self.fpn_blocks.append(
                CSPRepLayer(
                    hidden_dim * 2,
                    hidden_dim,
                    round(3 * depth_mult),
                    act_cfg=act_cfg,
                    expansion=expansion,
                    norm_cfg=norm_cfg,
                ),
            )

        # bottom-up pan
        self.downsample_convs = nn.ModuleList()
        self.pan_blocks = nn.ModuleList()
        for _ in range(len(in_channels) - 1):
            self.downsample_convs.append(
                ConvModule(hidden_dim, hidden_dim, 3, 2, padding=1, act_cfg=act_cfg, norm_cfg=norm_cfg),
            )
            self.pan_blocks.append(
                CSPRepLayer(
                    hidden_dim * 2,
                    hidden_dim,
                    round(3 * depth_mult),
                    act_cfg=act_cfg,
                    expansion=expansion,
                    norm_cfg=norm_cfg,
                ),
            )

    def init_weights(self) -> None:
        """Initialize weights."""
        if self.eval_spatial_size:
            for idx in self.use_encoder_idx:
                stride = self.feat_strides[idx]
                pos_embed = self.build_2d_sincos_position_embedding(
                    self.eval_spatial_size[1] // stride,
                    self.eval_spatial_size[0] // stride,
                    self.hidden_dim,
                    self.pe_temperature,
                )
                setattr(self, f"pos_embed{idx}", pos_embed)

    @staticmethod
    def build_2d_sincos_position_embedding(
        w: int,
        h: int,
        embed_dim: int = 256,
        temperature: float = 10000.0,
    ) -> torch.Tensor:
        """Build 2D sin-cos position embedding."""
        grid_w = torch.arange(int(w), dtype=torch.float32)
        grid_h = torch.arange(int(h), dtype=torch.float32)
        grid_w, grid_h = torch.meshgrid(grid_w, grid_h, indexing="ij")
        if embed_dim % 4 != 0:
            msg = "Embed dimension must be divisible by 4 for 2D sin-cos position embedding"
            raise ValueError(msg)
        pos_dim = embed_dim // 4
        omega = torch.arange(pos_dim, dtype=torch.float32) / pos_dim
        omega = 1.0 / (temperature**omega)

        out_w = grid_w.flatten()[..., None] @ omega[None]
        out_h = grid_h.flatten()[..., None] @ omega[None]

        return torch.concat([out_w.sin(), out_w.cos(), out_h.sin(), out_h.cos()], dim=1)[None, :, :]

    def forward(self, feats: torch.Tensor) -> list[torch.Tensor]:
        """Forward pass."""
        if len(feats) != len(self.in_channels):
            msg = f"Input feature size {len(feats)} does not match the number of input channels {len(self.in_channels)}"
            raise ValueError(msg)
        proj_feats = [self.input_proj[i](feat) for i, feat in enumerate(feats)]

        # encoder
        if self.num_encoder_layers > 0:
            for i, enc_ind in enumerate(self.use_encoder_idx):
                h, w = proj_feats[enc_ind].shape[2:]
                # flatten [B, C, H, W] to [B, HxW, C]
                src_flatten = proj_feats[enc_ind].flatten(2).permute(0, 2, 1)
                if self.training or self.eval_spatial_size is None:
                    pos_embed = self.build_2d_sincos_position_embedding(w, h, self.hidden_dim, self.pe_temperature).to(
                        src_flatten.device,
                    )
                else:
                    pos_embed = getattr(self, f"pos_embed{enc_ind}", None)
                    if pos_embed is not None:
                        pos_embed = pos_embed.to(src_flatten.device)

                memory = self.encoder[i](src_flatten, pos_embed=pos_embed)
                proj_feats[enc_ind] = memory.permute(0, 2, 1).reshape(-1, self.hidden_dim, h, w).contiguous()

        # broadcasting and fusion
        inner_outs = [proj_feats[-1]]
        for idx in range(len(self.in_channels) - 1, 0, -1):
            feat_high = inner_outs[0]
            feat_low = proj_feats[idx - 1]
            feat_high = self.lateral_convs[len(self.in_channels) - 1 - idx](feat_high)
            inner_outs[0] = feat_high
            upsample_feat = nn.functional.interpolate(feat_high, scale_factor=2.0, mode="nearest")
            inner_out = self.fpn_blocks[len(self.in_channels) - 1 - idx](torch.concat([upsample_feat, feat_low], dim=1))
            inner_outs.insert(0, inner_out)

        outs = [inner_outs[0]]
        for idx in range(len(self.in_channels) - 1):
            feat_low = outs[-1]
            feat_high = inner_outs[idx + 1]
            downsample_feat = self.downsample_convs[idx](feat_low)
            out = self.pan_blocks[idx](torch.concat([downsample_feat, feat_high], dim=1))
            outs.append(out)

        return outs, proj_feats[-1]<|MERGE_RESOLUTION|>--- conflicted
+++ resolved
@@ -17,99 +17,6 @@
 __all__ = ["HybridEncoder"]
 
 
-<<<<<<< HEAD
-class ConvNormLayer(nn.Module):
-    def __init__(self, ch_in, ch_out, kernel_size, stride, padding=None, bias=False, act=None):
-        super().__init__()
-        self.conv = nn.Conv2d(
-            ch_in,
-            ch_out,
-            kernel_size,
-            stride,
-            padding=(kernel_size - 1) // 2 if padding is None else padding,
-            bias=bias,
-        )
-        self.norm = nn.BatchNorm2d(ch_out)
-        self.act = nn.Identity() if act is None else get_activation(act)
-
-    def forward(self, x):
-        return self.act(self.norm(self.conv(x)))
-
-
-class RepVggBlock(nn.Module):
-    def __init__(self, ch_in, ch_out, act="relu"):
-        super().__init__()
-        self.ch_in = ch_in
-        self.ch_out = ch_out
-        self.conv1 = ConvNormLayer(ch_in, ch_out, 3, 1, padding=1, act=None)
-        self.conv2 = ConvNormLayer(ch_in, ch_out, 1, 1, padding=0, act=None)
-        self.act = nn.Identity() if act is None else get_activation(act)
-
-    def forward(self, x):
-        if hasattr(self, "conv"):
-            y = self.conv(x)
-        else:
-            y = self.conv1(x) + self.conv2(x)
-
-        return self.act(y)
-
-    def convert_to_deploy(self):
-        if not hasattr(self, "conv"):
-            self.conv = nn.Conv2d(self.ch_in, self.ch_out, 3, 1, padding=1)
-
-        kernel, bias = self.get_equivalent_kernel_bias()
-        self.conv.weight.data = kernel
-        self.conv.bias.data = bias
-
-    def get_equivalent_kernel_bias(self):
-        kernel3x3, bias3x3 = self._fuse_bn_tensor(self.conv1)
-        kernel1x1, bias1x1 = self._fuse_bn_tensor(self.conv2)
-
-        return kernel3x3 + self._pad_1x1_to_3x3_tensor(kernel1x1), bias3x3 + bias1x1
-
-    def _pad_1x1_to_3x3_tensor(self, kernel1x1):
-        if kernel1x1 is None:
-            return 0
-        else:
-            return F.pad(kernel1x1, [1, 1, 1, 1])
-
-    def _fuse_bn_tensor(self, branch: ConvNormLayer):
-        if branch is None:
-            return 0, 0
-        kernel = branch.conv.weight
-        running_mean = branch.norm.running_mean
-        running_var = branch.norm.running_var
-        gamma = branch.norm.weight
-        beta = branch.norm.bias
-        eps = branch.norm.eps
-        std = (running_var + eps).sqrt()
-        t = (gamma / std).reshape(-1, 1, 1, 1)
-        return kernel * t, beta - running_mean * gamma / std
-
-
-class CSPRepLayer(nn.Module):
-    def __init__(self, in_channels, out_channels, num_blocks=3, expansion=1.0, bias=None, act="silu"):
-        super(CSPRepLayer, self).__init__()
-        hidden_channels = int(out_channels * expansion)
-        self.conv1 = ConvNormLayer(in_channels, hidden_channels, 1, 1, bias=bias, act=act)
-        self.conv2 = ConvNormLayer(in_channels, hidden_channels, 1, 1, bias=bias, act=act)
-        self.bottlenecks = nn.Sequential(
-            *[RepVggBlock(hidden_channels, hidden_channels, act=act) for _ in range(num_blocks)],
-        )
-        if hidden_channels != out_channels:
-            self.conv3 = ConvNormLayer(hidden_channels, out_channels, 1, 1, bias=bias, act=act)
-        else:
-            self.conv3 = nn.Identity()
-
-    def forward(self, x):
-        x_1 = self.conv1(x)
-        x_1 = self.bottlenecks(x_1)
-        x_2 = self.conv2(x)
-        return self.conv3(x_1 + x_2)
-
-
-=======
->>>>>>> 3fbbeb77
 # transformer
 class TransformerEncoderLayer(nn.Module):
     def __init__(
@@ -273,11 +180,7 @@
             nhead=nhead,
             dim_feedforward=dim_feedforward,
             dropout=dropout,
-<<<<<<< HEAD
-            activation=enc_act,
-=======
             act_cfg=enc_act_cfg,
->>>>>>> 3fbbeb77
         )
 
         self.encoder = nn.ModuleList(
