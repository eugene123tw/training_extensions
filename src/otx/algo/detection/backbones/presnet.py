# Copyright (C) 2024 Intel Corporation
# SPDX-License-Identifier: Apache-2.0
#
"""Presnet backbones, modified from https://github.com/lyuwenyu/RT-DETR."""

from __future__ import annotations

from collections import OrderedDict
from typing import Any, ClassVar

import torch
from torch import nn

<<<<<<< HEAD
from otx.algo.detection.utils.utils import get_activation
=======
from otx.algo.modules import ConvModule, build_activation_layer
from otx.algo.modules.base_module import BaseModule
>>>>>>> 3fbbeb77

__all__ = ["PResNet"]


<<<<<<< HEAD
ResNet_cfg = {
    18: [2, 2, 2, 2],
    34: [3, 4, 6, 3],
    50: [3, 4, 6, 3],
    101: [3, 4, 23, 3],
}


donwload_url = {
    18: "https://github.com/lyuwenyu/storage/releases/download/v0.1/ResNet18_vd_pretrained_from_paddle.pth",
    34: "https://github.com/lyuwenyu/storage/releases/download/v0.1/ResNet34_vd_pretrained_from_paddle.pth",
    50: "https://github.com/lyuwenyu/storage/releases/download/v0.1/ResNet50_vd_ssld_v2_pretrained_from_paddle.pth",
    101: "https://github.com/lyuwenyu/storage/releases/download/v0.1/ResNet101_vd_ssld_pretrained_from_paddle.pth",
}


class ConvNormLayer(nn.Module):
    def __init__(self, ch_in, ch_out, kernel_size, stride, padding=None, bias=False, act=None):
        super().__init__()
        self.conv = nn.Conv2d(
            ch_in,
            ch_out,
            kernel_size,
            stride,
            padding=(kernel_size - 1) // 2 if padding is None else padding,
            bias=bias,
        )
        self.norm = nn.BatchNorm2d(ch_out)
        self.act = nn.Identity() if act is None else get_activation(act)

    def forward(self, x):
        return self.act(self.norm(self.conv(x)))


class FrozenBatchNorm2d(nn.Module):
    """copy and modified from https://github.com/facebookresearch/detr/blob/master/models/backbone.py
    BatchNorm2d where the batch statistics and the affine parameters are fixed.
    Copy-paste from torchvision.misc.ops with added eps before rqsrt,
    without which any other models than torchvision.models.resnet[18,34,50,101]
    produce nans.
    """

    def __init__(self, num_features, eps=1e-5):
        super(FrozenBatchNorm2d, self).__init__()
        n = num_features
        self.register_buffer("weight", torch.ones(n))
        self.register_buffer("bias", torch.zeros(n))
        self.register_buffer("running_mean", torch.zeros(n))
        self.register_buffer("running_var", torch.ones(n))
        self.eps = eps
        self.num_features = n

    def _load_from_state_dict(
        self,
        state_dict,
        prefix,
        local_metadata,
        strict,
        missing_keys,
        unexpected_keys,
        error_msgs,
    ):
        num_batches_tracked_key = prefix + "num_batches_tracked"
        if num_batches_tracked_key in state_dict:
            del state_dict[num_batches_tracked_key]

        super(FrozenBatchNorm2d, self)._load_from_state_dict(
            state_dict,
            prefix,
            local_metadata,
            strict,
            missing_keys,
            unexpected_keys,
            error_msgs,
        )

    def forward(self, x):
        # move reshapes to the beginning
        # to make it fuser-friendly
        w = self.weight.reshape(1, -1, 1, 1)
        b = self.bias.reshape(1, -1, 1, 1)
        rv = self.running_var.reshape(1, -1, 1, 1)
        rm = self.running_mean.reshape(1, -1, 1, 1)
        scale = w * (rv + self.eps).rsqrt()
        bias = b - rm * scale
        return x * scale + bias

    def extra_repr(self):
        return "{num_features}, eps={eps}".format(**self.__dict__)


=======
>>>>>>> 3fbbeb77
class BasicBlock(nn.Module):
    """BasicBlock."""

    expansion = 1

    def __init__(
        self,
        ch_in: int,
        ch_out: int,
        stride: int,
        shortcut: bool,
        act_cfg: dict[str, str] | None = None,
        variant: str = "b",
        norm_cfg: dict[str, str] | None = None,
    ) -> None:
        super().__init__()

        self.shortcut = shortcut

        if not shortcut:
            if variant == "d" and stride == 2:
                self.short = nn.Sequential(
                    OrderedDict(
                        [
                            ("pool", nn.AvgPool2d(2, 2, 0, ceil_mode=True)),
<<<<<<< HEAD
                            ("conv", ConvNormLayer(ch_in, ch_out, 1, 1)),
=======
                            ("conv", ConvModule(ch_in, ch_out, 1, 1, act_cfg=None, norm_cfg=norm_cfg)),
>>>>>>> 3fbbeb77
                        ],
                    ),
                )
            else:
                self.short = ConvModule(ch_in, ch_out, 1, stride, act_cfg=None, norm_cfg=norm_cfg)

        self.branch2a = ConvModule(ch_in, ch_out, 3, stride, padding=1, act_cfg=act_cfg, norm_cfg=norm_cfg)
        self.branch2b = ConvModule(ch_out, ch_out, 3, 1, padding=1, act_cfg=None, norm_cfg=norm_cfg)
        self.act = nn.Identity() if act_cfg is None else build_activation_layer(act_cfg)

    def forward(self, x: torch.Tensor) -> torch.Tensor:
        """Forward."""
        out = self.branch2a(x)
        out = self.branch2b(out)
        short = x if self.shortcut else self.short(x)

        out = out + short

        return self.act(out)


class BottleNeck(nn.Module):
    """BottleNeck."""

    expansion = 4

    def __init__(
        self,
        ch_in: int,
        ch_out: int,
        stride: int,
        shortcut: bool,
        act_cfg: dict[str, str] | None = None,
        variant: str = "b",
        norm_cfg: dict[str, str] | None = None,
    ) -> None:
        super().__init__()

        if variant == "a":
            stride1, stride2 = stride, 1
        else:
            stride1, stride2 = 1, stride

        width = ch_out

        self.branch2a = ConvModule(ch_in, width, 1, stride1, act_cfg=act_cfg, norm_cfg=norm_cfg)
        self.branch2b = ConvModule(width, width, 3, stride2, padding=1, act_cfg=act_cfg, norm_cfg=norm_cfg)
        self.branch2c = ConvModule(width, ch_out * self.expansion, 1, 1, act_cfg=None, norm_cfg=norm_cfg)

        self.shortcut = shortcut
        if not shortcut:
            if variant == "d" and stride == 2:
                self.short = nn.Sequential(
                    OrderedDict(
                        [
                            ("pool", nn.AvgPool2d(2, 2, 0, ceil_mode=True)),
<<<<<<< HEAD
                            ("conv", ConvNormLayer(ch_in, ch_out * self.expansion, 1, 1)),
=======
                            ("conv", ConvModule(ch_in, ch_out * self.expansion, 1, 1, act_cfg=None, norm_cfg=norm_cfg)),
>>>>>>> 3fbbeb77
                        ],
                    ),
                )
            else:
                self.short = ConvModule(ch_in, ch_out * self.expansion, 1, stride, act_cfg=None, norm_cfg=norm_cfg)

        self.act = nn.Identity() if act_cfg is None else build_activation_layer(act_cfg)

    def forward(self, x: torch.Tensor) -> torch.Tensor:
        """Forward."""
        out = self.branch2a(x)
        out = self.branch2b(out)
        out = self.branch2c(out)
        short = x if self.shortcut else self.short(x)

        out = out + short

        return self.act(out)


class Blocks(nn.Module):
    def __init__(
        self,
        block: nn.Module,
        ch_in: int,
        ch_out: int,
        count: int,
        stage_num: int,
        act_cfg: dict[str, str] | None = None,
        variant: str = "b",
        norm_cfg: dict[str, str] | None = None,
    ) -> None:
        super().__init__()

        self.blocks = nn.ModuleList()
        for i in range(count):
            self.blocks.append(
                block(
                    ch_in,
                    ch_out,
                    stride=2 if i == 0 and stage_num != 2 else 1,
                    shortcut=i != 0,
                    variant=variant,
                    act_cfg=act_cfg,
                    norm_cfg=norm_cfg,
                ),
            )

            if i == 0:
                ch_in = ch_out * block.expansion

    def forward(self, x: torch.Tensor) -> torch.Tensor:
        """Forward."""
        out = x
        for block in self.blocks:
            out = block(out)
        return out


class PResNet(BaseModule):
    """PResNet backbone.

    Args:
        depth (int): The depth of the PResNet backbone.
        variant (str): The variant of the PResNet backbone. Defaults to "d".
        num_stages (int): The number of stages in the PResNet backbone. Defaults to 4.
        return_idx (list[int]): The indices of the stages to return as output. Defaults to [0, 1, 2, 3].
        act_cfg (dict[str, str] | None, optional): The activation configuration. Defaults to None.
        norm_cfg (dict[str, str] | None, optional): The normalization configuration. Defaults to None.
        freeze_at (int): The stage at which to freeze the parameters. Defaults to -1.
        pretrained (bool): Whether to load pretrained weights. Defaults to False.
    """

    num_resnet_blocks: ClassVar = {
        18: [2, 2, 2, 2],
        34: [3, 4, 6, 3],
        50: [3, 4, 6, 3],
        101: [3, 4, 23, 3],
    }

    donwload_url: ClassVar = {
        18: "https://github.com/lyuwenyu/storage/releases/download/v0.1/ResNet18_vd_pretrained_from_paddle.pth",
        34: "https://github.com/lyuwenyu/storage/releases/download/v0.1/ResNet34_vd_pretrained_from_paddle.pth",
        50: "https://github.com/lyuwenyu/storage/releases/download/v0.1/ResNet50_vd_ssld_v2_pretrained_from_paddle.pth",
        101: "https://github.com/lyuwenyu/storage/releases/download/v0.1/ResNet101_vd_ssld_pretrained_from_paddle.pth",
    }

    def __init__(
        self,
        depth: int,
        variant: str = "d",
        num_stages: int = 4,
        return_idx: list[int] = [0, 1, 2, 3],  # noqa: B006
        act_cfg: dict[str, str] | None = None,
        norm_cfg: dict[str, str] | None = None,
        freeze_at: int = -1,
        pretrained: bool = False,
    ) -> None:
        """Initialize the PResNet backbone."""
        super().__init__()

        block_nums = self.num_resnet_blocks[depth]
        ch_in = 64
        if variant in ["c", "d"]:
            conv_def: list[list[Any]] = [
                [3, ch_in // 2, 3, 2, "conv1_1"],
                [ch_in // 2, ch_in // 2, 3, 1, "conv1_2"],
                [ch_in // 2, ch_in, 3, 1, "conv1_3"],
            ]
        else:
            conv_def = [[3, ch_in, 7, 2, "conv1_1"]]
        act_cfg = act_cfg if act_cfg is not None else {"type": "ReLU"}
        norm_cfg = norm_cfg if norm_cfg is not None else {"type": "BN", "name": "norm"}
        self.conv1 = nn.Sequential(
<<<<<<< HEAD
            OrderedDict([(_name, ConvNormLayer(c_in, c_out, k, s, act=act)) for c_in, c_out, k, s, _name in conv_def]),
=======
            OrderedDict(
                [
                    (_name, ConvModule(c_in, c_out, k, s, padding=(k - 1) // 2, act_cfg=act_cfg, norm_cfg=norm_cfg))
                    for c_in, c_out, k, s, _name in conv_def
                ],
            ),
>>>>>>> 3fbbeb77
        )

        ch_out_list = [64, 128, 256, 512]
        block: nn.Module = BottleNeck if depth >= 50 else BasicBlock

        _out_channels = [block.expansion * v for v in ch_out_list]
        _out_strides = [4, 8, 16, 32]

        self.res_layers = nn.ModuleList()
        for i in range(num_stages):
            stage_num = i + 2
            self.res_layers.append(
                Blocks(
                    block,
                    ch_in,
                    ch_out_list[i],
                    block_nums[i],
                    stage_num,
                    act_cfg=act_cfg,
                    variant=variant,
                    norm_cfg=norm_cfg,
                ),
            )
            ch_in = _out_channels[i]

        self.return_idx = return_idx
        self.out_channels = [_out_channels[_i] for _i in return_idx]
        self.out_strides = [_out_strides[_i] for _i in return_idx]

        if freeze_at >= 0:
            self._freeze_parameters(self.conv1)
            for i in range(min(freeze_at, num_stages)):
                self._freeze_parameters(self.res_layers[i])

        if pretrained:
            state = torch.hub.load_state_dict_from_url(self.donwload_url[depth])
            self.load_state_dict(state)
            print(f"Load PResNet{depth} state_dict")

    def _freeze_parameters(self, m: nn.Module) -> None:
        for p in m.parameters():
            p.requires_grad = False

    def forward(self, x: torch.Tensor) -> torch.Tensor:
        """Forward."""
        conv1 = self.conv1(x)
        x = nn.functional.max_pool2d(conv1, kernel_size=3, stride=2, padding=1)
        outs = []
        for idx, stage in enumerate(self.res_layers):
            x = stage(x)
            if idx in self.return_idx:
                outs.append(x)
        return outs<|MERGE_RESOLUTION|>--- conflicted
+++ resolved
@@ -11,110 +11,12 @@
 import torch
 from torch import nn
 
-<<<<<<< HEAD
-from otx.algo.detection.utils.utils import get_activation
-=======
 from otx.algo.modules import ConvModule, build_activation_layer
 from otx.algo.modules.base_module import BaseModule
->>>>>>> 3fbbeb77
 
 __all__ = ["PResNet"]
 
 
-<<<<<<< HEAD
-ResNet_cfg = {
-    18: [2, 2, 2, 2],
-    34: [3, 4, 6, 3],
-    50: [3, 4, 6, 3],
-    101: [3, 4, 23, 3],
-}
-
-
-donwload_url = {
-    18: "https://github.com/lyuwenyu/storage/releases/download/v0.1/ResNet18_vd_pretrained_from_paddle.pth",
-    34: "https://github.com/lyuwenyu/storage/releases/download/v0.1/ResNet34_vd_pretrained_from_paddle.pth",
-    50: "https://github.com/lyuwenyu/storage/releases/download/v0.1/ResNet50_vd_ssld_v2_pretrained_from_paddle.pth",
-    101: "https://github.com/lyuwenyu/storage/releases/download/v0.1/ResNet101_vd_ssld_pretrained_from_paddle.pth",
-}
-
-
-class ConvNormLayer(nn.Module):
-    def __init__(self, ch_in, ch_out, kernel_size, stride, padding=None, bias=False, act=None):
-        super().__init__()
-        self.conv = nn.Conv2d(
-            ch_in,
-            ch_out,
-            kernel_size,
-            stride,
-            padding=(kernel_size - 1) // 2 if padding is None else padding,
-            bias=bias,
-        )
-        self.norm = nn.BatchNorm2d(ch_out)
-        self.act = nn.Identity() if act is None else get_activation(act)
-
-    def forward(self, x):
-        return self.act(self.norm(self.conv(x)))
-
-
-class FrozenBatchNorm2d(nn.Module):
-    """copy and modified from https://github.com/facebookresearch/detr/blob/master/models/backbone.py
-    BatchNorm2d where the batch statistics and the affine parameters are fixed.
-    Copy-paste from torchvision.misc.ops with added eps before rqsrt,
-    without which any other models than torchvision.models.resnet[18,34,50,101]
-    produce nans.
-    """
-
-    def __init__(self, num_features, eps=1e-5):
-        super(FrozenBatchNorm2d, self).__init__()
-        n = num_features
-        self.register_buffer("weight", torch.ones(n))
-        self.register_buffer("bias", torch.zeros(n))
-        self.register_buffer("running_mean", torch.zeros(n))
-        self.register_buffer("running_var", torch.ones(n))
-        self.eps = eps
-        self.num_features = n
-
-    def _load_from_state_dict(
-        self,
-        state_dict,
-        prefix,
-        local_metadata,
-        strict,
-        missing_keys,
-        unexpected_keys,
-        error_msgs,
-    ):
-        num_batches_tracked_key = prefix + "num_batches_tracked"
-        if num_batches_tracked_key in state_dict:
-            del state_dict[num_batches_tracked_key]
-
-        super(FrozenBatchNorm2d, self)._load_from_state_dict(
-            state_dict,
-            prefix,
-            local_metadata,
-            strict,
-            missing_keys,
-            unexpected_keys,
-            error_msgs,
-        )
-
-    def forward(self, x):
-        # move reshapes to the beginning
-        # to make it fuser-friendly
-        w = self.weight.reshape(1, -1, 1, 1)
-        b = self.bias.reshape(1, -1, 1, 1)
-        rv = self.running_var.reshape(1, -1, 1, 1)
-        rm = self.running_mean.reshape(1, -1, 1, 1)
-        scale = w * (rv + self.eps).rsqrt()
-        bias = b - rm * scale
-        return x * scale + bias
-
-    def extra_repr(self):
-        return "{num_features}, eps={eps}".format(**self.__dict__)
-
-
-=======
->>>>>>> 3fbbeb77
 class BasicBlock(nn.Module):
     """BasicBlock."""
 
@@ -140,11 +42,7 @@
                     OrderedDict(
                         [
                             ("pool", nn.AvgPool2d(2, 2, 0, ceil_mode=True)),
-<<<<<<< HEAD
-                            ("conv", ConvNormLayer(ch_in, ch_out, 1, 1)),
-=======
                             ("conv", ConvModule(ch_in, ch_out, 1, 1, act_cfg=None, norm_cfg=norm_cfg)),
->>>>>>> 3fbbeb77
                         ],
                     ),
                 )
@@ -201,11 +99,7 @@
                     OrderedDict(
                         [
                             ("pool", nn.AvgPool2d(2, 2, 0, ceil_mode=True)),
-<<<<<<< HEAD
-                            ("conv", ConvNormLayer(ch_in, ch_out * self.expansion, 1, 1)),
-=======
                             ("conv", ConvModule(ch_in, ch_out * self.expansion, 1, 1, act_cfg=None, norm_cfg=norm_cfg)),
->>>>>>> 3fbbeb77
                         ],
                     ),
                 )
@@ -320,16 +214,12 @@
         act_cfg = act_cfg if act_cfg is not None else {"type": "ReLU"}
         norm_cfg = norm_cfg if norm_cfg is not None else {"type": "BN", "name": "norm"}
         self.conv1 = nn.Sequential(
-<<<<<<< HEAD
-            OrderedDict([(_name, ConvNormLayer(c_in, c_out, k, s, act=act)) for c_in, c_out, k, s, _name in conv_def]),
-=======
             OrderedDict(
                 [
                     (_name, ConvModule(c_in, c_out, k, s, padding=(k - 1) // 2, act_cfg=act_cfg, norm_cfg=norm_cfg))
                     for c_in, c_out, k, s, _name in conv_def
                 ],
             ),
->>>>>>> 3fbbeb77
         )
 
         ch_out_list = [64, 128, 256, 512]
