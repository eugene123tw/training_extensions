--- conflicted
+++ resolved
@@ -336,11 +336,7 @@
     warning: null
   mem_cache_size:
     affects_outcome_of: TRAINING
-<<<<<<< HEAD
-    default_value: 0
-=======
     default_value: 1000000000
->>>>>>> 45a4bcd1
     description: Size of memory pool for caching decoded data to load data faster (bytes).
     editable: true
     header: Size of memory pool
