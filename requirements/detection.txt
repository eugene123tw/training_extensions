--- conflicted
+++ resolved
@@ -8,9 +8,5 @@
 mmdeploy==0.14.0
 mmengine==0.7.4
 scikit-image
-<<<<<<< HEAD
 mmrotate==0.3.4
-yapf<0.40.0  # it should be removed after https://github.com/google/yapf/issues/1118 is solved 
-=======
-yapf<0.40.0  # it should be removed after https://github.com/google/yapf/issues/1118 is solved
->>>>>>> 45a4bcd1
+yapf<0.40.0  # it should be removed after https://github.com/google/yapf/issues/1118 is solved