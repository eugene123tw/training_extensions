# Copyright (C) 2020 Intel Corporation
#
# Licensed under the Apache License, Version 2.0 (the "License");
# you may not use this file except in compliance with the License.
# You may obtain a copy of the License at
#
# http://www.apache.org/licenses/LICENSE-2.0
#
# Unless required by applicable law or agreed to in writing,
# software distributed under the License is distributed on an "AS IS" BASIS,
# WITHOUT WARRANTIES OR CONDITIONS OF ANY KIND, either express or implied.
# See the License for the specific language governing permissions
# and limitations under the License.

import os

from common.object_detection_test_case import create_object_detection_export_test_case # pylint: disable=import-error


kwargs = dict(
    problem_name='vehicle-detection',
    ann_file=os.path.dirname(__file__) + '/../../../data/vehicle_detection/annotation_val.json',
    img_root=os.path.dirname(__file__) + '/../../../data/vehicle_detection/val'
)


class VehicleDetection0200TestCase(
        create_object_detection_export_test_case(
            model_name='vehicle-detection-0200',
            alt_ssd_export=True,
            **kwargs)
):
    """ Test case for vehicle-detection-0200 model export. """


class VehicleDetection0201TestCase(
        create_object_detection_export_test_case(
            model_name='vehicle-detection-0201',
            alt_ssd_export=True,
            **kwargs)
):
    """ Test case for vehicle-detection-0201 model export. """


class VehicleDetection0202TestCase(
        create_object_detection_export_test_case(
            model_name='vehicle-detection-0202',
            alt_ssd_export=True,
            **kwargs)
):
    """ Test case for vehicle-detection-0202 model export. """


<<<<<<< HEAD
class VehicleDetection0203TestCase(
        create_object_detection_export_test_case(
            model_name='vehicle-detection-0203',
            alt_ssd_export=False,
            **kwargs)
):
    """ Test case for vehicle-detection-0203 model export. """
=======
# class VehicleDetection0203TestCase(
#         create_object_detection_export_test_case(
#             model_name='vehicle-detection-0203',
#             alt_ssd_export=False,
#             **kwargs)
# ):
#     """ Test case for vehicle-detection-0203 model export. """


# class VehicleDetection0204TestCase(
#         create_object_detection_export_test_case(
#             model_name='vehicle-detection-0204',
#             alt_ssd_export=False,
#             **kwargs)
# ):
#     """ Test case for vehicle-detection-0204 model export. """
>>>>>>> 78e48895
<|MERGE_RESOLUTION|>--- conflicted
+++ resolved
@@ -51,29 +51,10 @@
     """ Test case for vehicle-detection-0202 model export. """
 
 
-<<<<<<< HEAD
 class VehicleDetection0203TestCase(
         create_object_detection_export_test_case(
             model_name='vehicle-detection-0203',
             alt_ssd_export=False,
             **kwargs)
 ):
-    """ Test case for vehicle-detection-0203 model export. """
-=======
-# class VehicleDetection0203TestCase(
-#         create_object_detection_export_test_case(
-#             model_name='vehicle-detection-0203',
-#             alt_ssd_export=False,
-#             **kwargs)
-# ):
-#     """ Test case for vehicle-detection-0203 model export. """
-
-
-# class VehicleDetection0204TestCase(
-#         create_object_detection_export_test_case(
-#             model_name='vehicle-detection-0204',
-#             alt_ssd_export=False,
-#             **kwargs)
-# ):
-#     """ Test case for vehicle-detection-0204 model export. """
->>>>>>> 78e48895
+    """ Test case for vehicle-detection-0203 model export. """